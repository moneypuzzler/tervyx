#!/usr/bin/env python3
"""
TERVYX Protocol - Scaling CLI Interface
Command-line interface for 1000+ entry scaling operations
"""

import sys
import argparse
import csv
import json
from collections import Counter, defaultdict
from dataclasses import asdict
from pathlib import Path
from datetime import datetime
from typing import Dict, Iterable, List, Optional, Tuple
<<<<<<< HEAD


PRIORITY_LEVELS = {"high", "medium", "low"}
EVIDENCE_PRIORITY_LEVELS = {"p0", "p1", "p2", "p3", "p4"}


def _matches_priority_filter(entry, filter_value: str) -> bool:
    """Return True if entry matches the requested priority/evidence tier filter."""

    normalized = (filter_value or "").strip().lower()
    if not normalized:
        return True

    data = entry.data if hasattr(entry, "data") else entry
    if not isinstance(data, dict):
        return False

    priority_value = str(data.get("priority") or "").strip().lower()
    evidence_value = str(data.get("evidence_tier") or "").strip().lower()

    if normalized in PRIORITY_LEVELS:
        return priority_value == normalized
    if normalized in EVIDENCE_PRIORITY_LEVELS:
        return evidence_value == normalized

    return normalized in {priority_value, evidence_value}
=======
>>>>>>> 54404771

# Add project root to path
project_root = Path(__file__).parent.parent
sys.path.insert(0, str(project_root))

component_errors: Dict[str, ImportError] = {}

try:  # Optional dependency
    import yaml
except ImportError:  # pragma: no cover - optional at runtime
    yaml = None  # type: ignore[assignment]


def _load_policy(policy_path: Path) -> Optional[Dict[str, object]]:
    """Load a policy YAML file if available."""

    if not policy_path.exists():
        print(f"❌ Policy file not found: {policy_path}")
        return None

    if yaml is None:
        print("❌ PyYAML is required to parse policy files. Install requirements first.")
        return None

    try:
        with policy_path.open('r', encoding='utf-8') as handle:
            data = yaml.safe_load(handle) or {}
    except yaml.YAMLError as exc:  # type: ignore[attr-defined]
        print(f"❌ Failed to parse policy file: {exc}")
        return None

    if not isinstance(data, dict):
        print("❌ Policy file must contain a mapping at the top level.")
        return None

    return data


def _extract_entry_tier(data: Dict[str, str]) -> str:
    """Return the most relevant tier label for a catalog entry."""

    for key in ("final_tier", "evidence_tier", "tier", "latest_tier"):
        tier = data.get(key)
        if tier:
            return str(tier).strip().lower()
    return "unassigned"


<<<<<<< HEAD
def _compute_tier_statistics(
    entries: Iterable,
    recalibrated: Optional[Dict[str, Dict[str, object]]] = None,
) -> Tuple[Counter, Dict[str, Counter]]:
=======
def _compute_tier_statistics(entries: Iterable) -> Tuple[Counter, Dict[str, Counter]]:
>>>>>>> 54404771
    """Compute tier totals and per-category breakdown for catalog entries."""

    tier_counts: Counter = Counter()
    category_counts: Dict[str, Counter] = defaultdict(Counter)

    for entry in entries:
        data = entry.data if hasattr(entry, "data") else entry
        if not isinstance(data, dict):
            continue
        category = str(data.get('category') or 'uncategorized').strip() or 'uncategorized'
<<<<<<< HEAD
        entry_id = str(data.get('entry_id') or '').strip()
        tier_value: Optional[str] = None
        if recalibrated and entry_id in recalibrated:
            tier_value = recalibrated[entry_id].get('tier')  # type: ignore[assignment]
        if not tier_value:
            tier_value = _extract_entry_tier(data)
        normalized = _normalize_tier_label(tier_value)
        tier_counts[normalized] += 1
        category_counts[category][normalized] += 1
=======
        tier = _extract_entry_tier(data)
        tier_counts[tier] += 1
        category_counts[category][tier] += 1
>>>>>>> 54404771

    return tier_counts, category_counts


def _tier_sort_key(tier: str) -> Tuple[int, str]:
    order = {"gold": 0, "silver": 1, "bronze": 2}
    return (order.get(tier.lower(), 99), tier)


def _print_tier_histogram(counter: Counter, *, title: str) -> None:
    """Render a simple ASCII histogram for tier counts."""

    print(f"\n📈 {title}")
    if not counter:
        print("   No tier data available.")
        return

    max_count = max(counter.values())
    scale = 20 if max_count else 1
    for tier in sorted(counter.keys(), key=lambda t: _tier_sort_key(t.lower())):
        count = counter[tier]
        bar_length = int(round((count / max_count) * scale)) if max_count else 0
        bar = "█" * max(bar_length, 1)
        print(f"   {tier.title():<10} {count:>4} {bar}")


def _print_category_breakdown(category_counts: Dict[str, Counter]) -> None:
    """Display tier counts per category."""

    print("\n📊 Tier breakdown by category")
    if not category_counts:
        print("   No category data available.")
        return

    for category in sorted(category_counts.keys()):
        tiers = category_counts[category]
        parts = [
            f"{tier}:{count}"
            for tier, count in sorted(tiers.items(), key=lambda item: _tier_sort_key(item[0]))
        ]
        summary = ", ".join(parts) if parts else "no tier assignments"
        print(f"   {category}: {summary}")


def _summarize_policy_adjustments(policy_data: Dict[str, object]) -> None:
    """Print a concise summary of relevant policy thresholds."""

    print("\n📝 Policy adjustments summary")
<<<<<<< HEAD
    tiers = {}
    if isinstance(policy_data, dict):
        tiers = policy_data.get("tel5_tiers") or policy_data.get("tiers") or {}
=======
    tiers = policy_data.get("tiers", {}) if isinstance(policy_data, dict) else {}
>>>>>>> 54404771
    if isinstance(tiers, dict):
        for tier_name in ("gold", "silver", "bronze"):
            tier_info = tiers.get(tier_name)
            if isinstance(tier_info, dict):
                prob_min = tier_info.get("prob_min")
<<<<<<< HEAD
                if prob_min is None:
                    prob_min = tier_info.get("min_p")
                if prob_min is not None:
                    print(f"   {tier_name.title()} probability floor: {prob_min}")
=======
                if prob_min is not None:
                    print(f"   {tier_name.title()} prob_min: {prob_min}")
>>>>>>> 54404771

    evidence_floor = policy_data.get("evidence_floor") if isinstance(policy_data, dict) else None
    if isinstance(evidence_floor, dict):
        gold_floor = evidence_floor.get("gold")
        if isinstance(gold_floor, dict):
            min_studies = gold_floor.get("min_studies")
            min_rct = gold_floor.get("min_rct")
            print(f"   Gold evidence floor: studies≥{min_studies}, RCT≥{min_rct}")

    caps = policy_data.get("caps") if isinstance(policy_data, dict) else None
    if isinstance(caps, dict):
        heterogeneity = caps.get("heterogeneity")
        if isinstance(heterogeneity, dict):
            i2_cap = heterogeneity.get("i2_silver_cap")
            if i2_cap is not None:
                print(f"   I² silver cap threshold: {i2_cap}")
        freshness = caps.get("freshness")
        if isinstance(freshness, dict):
            recency = freshness.get("recency_years")
            silver_cap = freshness.get("silver_cap")
            if recency is not None:
                qualifier = " (Silver cap enforced)" if silver_cap else ""
                print(f"   Freshness cap: {recency}y{qualifier}")


<<<<<<< HEAD
def _parse_existing_report(path: Path) -> Dict[str, Counter]:
    """Parse an existing tier report and return counts by category."""

    if not path.exists():
        return {}

    results: Dict[str, Counter] = {}
    current_category: Optional[str] = None
    for line in path.read_text(encoding='utf-8').splitlines():
        if line.startswith('## '):
            current_category = line[3:].strip()
            results[current_category] = Counter()
        elif line.startswith('- ') and current_category:
            try:
                tier_label, count_str = line[2:].split(':', 1)
                tier_label = tier_label.strip().lower()
                count = int(count_str.strip())
            except ValueError:
                continue
            results[current_category][tier_label] = count

    return results


def _write_category_report(path: Path, category_counts: Dict[str, Counter]) -> None:
    """Write a markdown report summarizing tiers by category."""

    existing = _parse_existing_report(path)

    for category, tiers in category_counts.items():
        normalized_category = str(category).strip()
        existing[normalized_category] = Counter()
        for tier, count in tiers.items():
            existing[normalized_category][str(tier).strip().lower()] = count

    path.parent.mkdir(parents=True, exist_ok=True)
    with path.open('w', encoding='utf-8') as handle:
        handle.write("# Tier distribution by category\n\n")
        for category in sorted(existing.keys()):
            handle.write(f"## {category}\n")
            tiers = existing[category]
=======
def _write_category_report(path: Path, category_counts: Dict[str, Counter]) -> None:
    """Write a markdown report summarizing tiers by category."""

    path.parent.mkdir(parents=True, exist_ok=True)
    with path.open('w', encoding='utf-8') as handle:
        handle.write("# Tier distribution by category\n\n")
        for category in sorted(category_counts.keys()):
            handle.write(f"## {category}\n")
            tiers = category_counts[category]
>>>>>>> 54404771
            for tier, count in sorted(tiers.items(), key=lambda item: _tier_sort_key(item[0])):
                handle.write(f"- {tier.title()}: {count}\n")
            handle.write("\n")

    print(f"📝 Tier report written to {path}")

<<<<<<< HEAD

ENTRY_ARTIFACT_INDEX: Dict[str, Path] = {}
ENTRY_ARTIFACTS_BUILT = False


def _normalize_tier_label(tier: Optional[str]) -> str:
    """Normalize tier strings for display and counting."""

    if not tier:
        return "Unassigned"

    tier_lower = str(tier).strip().lower()
    tel5_lookup = {
        "gold": "Gold",
        "silver": "Silver",
        "bronze": "Bronze",
        "red": "Red",
        "black": "Black",
    }
    if tier_lower in tel5_lookup:
        return tel5_lookup[tier_lower]

    phase_lookup = {
        "p0": "P0",
        "p1": "P1",
        "p2": "P2",
        "p3": "P3",
    }
    if tier_lower in phase_lookup:
        return phase_lookup[tier_lower]

    return tier.title() if isinstance(tier, str) else str(tier)


def _safe_load_json(path: Path) -> Optional[Dict[str, object]]:
    try:
        with path.open('r', encoding='utf-8') as handle:
            data = json.load(handle)
    except (OSError, json.JSONDecodeError):
        return None
    return data if isinstance(data, dict) else None


def _build_entry_artifact_index() -> None:
    """Scan the entries directory to map entry IDs to artifact folders."""

    global ENTRY_ARTIFACTS_BUILT

    if ENTRY_ARTIFACTS_BUILT:
        return

    base = project_root / "entries"
    if not base.exists():
        ENTRY_ARTIFACTS_BUILT = True
        return

    for manifest_name in ("catalog_entry.json", "run_manifest.json"):
        for manifest_path in base.rglob(manifest_name):
            data = _safe_load_json(manifest_path)
            if not data:
                continue
            entry_id = str(data.get("entry_id") or "").strip()
            if not entry_id:
                continue

            parent = manifest_path.parent
            existing = ENTRY_ARTIFACT_INDEX.get(entry_id)

            # Prefer "latest" directories when available.
            if existing is not None:
                if existing.name == "latest":
                    continue
                if parent.name != "latest":
                    continue

            ENTRY_ARTIFACT_INDEX[entry_id] = parent

    ENTRY_ARTIFACTS_BUILT = True


def _resolve_entry_artifact_dir(entry_id: str) -> Optional[Path]:
    _build_entry_artifact_index()

    path = ENTRY_ARTIFACT_INDEX.get(entry_id)
    if path and path.exists():
        return path
    return None


def _select_artifact_file(base: Optional[Path], filename: str) -> Optional[Path]:
    if base is None:
        return None

    candidates = [base / filename]
    if base.name != "latest":
        candidates.append(base.parent / "latest" / filename)

    for candidate in candidates:
        if candidate.exists():
            return candidate
    return None


def _coerce_float(value: object) -> Optional[float]:
    try:
        return float(value)
    except (TypeError, ValueError):
        return None


def _coerce_int(value: object) -> Optional[int]:
    try:
        return int(value)
    except (TypeError, ValueError):
        return None


def _gather_entry_metrics(entry) -> Dict[str, Optional[object]]:
    data = entry.data if hasattr(entry, "data") else entry
    fallback_tier = _normalize_tier_label(_extract_entry_tier(data))

    metrics: Dict[str, Optional[object]] = {
        "probability": None,
        "i2": None,
        "n_studies": None,
        "n_rct": None,
        "latest_year": None,
        "artifact_dir": None,
        "fallback_tier": fallback_tier,
    }

    artifact_dir = _resolve_entry_artifact_dir(str(data.get("entry_id", "")).strip())
    if artifact_dir is None:
        return metrics

    metrics["artifact_dir"] = artifact_dir

    simulation_path = _select_artifact_file(artifact_dir, "simulation.json")
    simulation = _safe_load_json(simulation_path) if simulation_path else None
    if simulation:
        prob = simulation.get("P_effect_gt_delta")
        metrics["probability"] = _coerce_float(prob)

        i2_value = simulation.get("I2")
        metrics["i2"] = _coerce_float(i2_value)

        n_studies = simulation.get("n_studies")
        metrics["n_studies"] = _coerce_int(n_studies)

    evidence_path = _select_artifact_file(artifact_dir, "evidence.csv")
    if evidence_path and evidence_path.exists():
        n_rct = 0
        latest_year: Optional[int] = None
        study_count = 0
        with evidence_path.open(newline="", encoding="utf-8") as handle:
            reader = csv.DictReader(handle)
            for row in reader:
                if not any(value.strip() for value in row.values() if isinstance(value, str)):
                    continue
                study_count += 1
                year = _coerce_int(row.get("year"))
                if year:
                    latest_year = max(latest_year or year, year)
                design = str(row.get("design") or "").strip().lower()
                if design == "rct":
                    n_rct += 1

        if metrics.get("n_studies") is None:
            metrics["n_studies"] = study_count
        metrics["n_rct"] = n_rct
        if latest_year is not None:
            metrics["latest_year"] = latest_year

    return metrics


def _extract_probability_thresholds(policy_data: Optional[Dict[str, object]]) -> List[Tuple[str, float]]:
    default = [
        ("Gold", 0.90),
        ("Silver", 0.75),
        ("Bronze", 0.60),
        ("Red", 0.20),
        ("Black", 0.0),
    ]

    if not isinstance(policy_data, dict):
        return default

    tiers_cfg = policy_data.get("tel5_tiers") or policy_data.get("tiers")
    thresholds: List[Tuple[str, float]] = []

    if isinstance(tiers_cfg, dict):
        for tier_name, tier_info in tiers_cfg.items():
            if not isinstance(tier_info, dict):
                continue
            threshold = tier_info.get("min_p")
            if threshold is None:
                threshold = tier_info.get("prob_min")
            value = _coerce_float(threshold)
            if value is None:
                continue
            thresholds.append((_normalize_tier_label(tier_name), value))

    if not thresholds:
        return default

    thresholds.sort(key=lambda item: item[1], reverse=True)
    return thresholds


def _determine_probability_tier(probability: Optional[float], thresholds: List[Tuple[str, float]]) -> Optional[str]:
    if probability is None:
        return None

    for tier_name, threshold in thresholds:
        if probability >= threshold:
            return tier_name
    return thresholds[-1][0] if thresholds else None


def _apply_policy_adjustments(
    metrics: Dict[str, Optional[object]],
    policy_data: Optional[Dict[str, object]],
) -> Tuple[str, str, List[str]]:
    thresholds = _extract_probability_thresholds(policy_data)

    base_tier = _determine_probability_tier(
        metrics.get("probability"),
        thresholds,
    ) or metrics.get("fallback_tier") or "Unassigned"

    new_tier = base_tier
    adjustments: List[str] = []

    if metrics.get("artifact_dir") is None:
        if metrics.get("probability") is None:
            adjustments.append("No linked entry artifacts — using catalog tier only")
        return new_tier, base_tier, adjustments

    if metrics.get("probability") is None:
        adjustments.append("Missing simulation probability — retaining catalog tier")
        return new_tier, base_tier, adjustments

    if new_tier != "Gold":
        return new_tier, base_tier, adjustments

    evidence_floor = {}
    if isinstance(policy_data, dict):
        floors = policy_data.get("evidence_floor")
        if isinstance(floors, dict):
            evidence_floor = floors.get("gold", {}) or {}

    min_studies = evidence_floor.get("min_studies") if isinstance(evidence_floor, dict) else None
    min_rct = evidence_floor.get("min_rct") if isinstance(evidence_floor, dict) else None

    studies = metrics.get("n_studies")
    rcts = metrics.get("n_rct")

    if isinstance(min_studies, (int, float)):
        if studies is None or float(studies) < float(min_studies):
            new_tier = "Silver"
            if studies is None:
                adjustments.append("Evidence floor: study count unavailable → capped at Silver")
            else:
                adjustments.append(
                    f"Evidence floor: only {int(studies)} studies (< {int(min_studies)})"
                )

    if isinstance(min_rct, (int, float)):
        if rcts is None or float(rcts) < float(min_rct):
            new_tier = "Silver"
            if rcts is None:
                adjustments.append("Evidence floor: RCT count unavailable → capped at Silver")
            else:
                adjustments.append(
                    f"Evidence floor: only {int(rcts)} RCTs (< {int(min_rct)})"
                )

    caps = policy_data.get("caps") if isinstance(policy_data, dict) else None
    heterogeneity_cap = None
    if isinstance(caps, dict):
        hetero_cfg = caps.get("heterogeneity")
        if isinstance(hetero_cfg, dict):
            heterogeneity_cap = _coerce_float(hetero_cfg.get("i2_silver_cap"))

    i2_value = metrics.get("i2")
    if heterogeneity_cap is not None and i2_value is not None and i2_value >= heterogeneity_cap:
        new_tier = "Silver"
        adjustments.append(
            f"Heterogeneity cap: I²={i2_value:.1f} ≥ {heterogeneity_cap:.1f}"
        )

    freshness_cap = None
    freshness_enforced = False
    if isinstance(caps, dict):
        fresh_cfg = caps.get("freshness")
        if isinstance(fresh_cfg, dict):
            freshness_cap = _coerce_int(fresh_cfg.get("recency_years"))
            freshness_enforced = bool(fresh_cfg.get("silver_cap"))

    latest_year = metrics.get("latest_year")
    if freshness_enforced and freshness_cap is not None:
        current_year = datetime.utcnow().year
        if latest_year is None:
            new_tier = "Silver"
            adjustments.append("Freshness cap: latest study year unknown → capped at Silver")
        else:
            years_since = current_year - latest_year
            if years_since > freshness_cap:
                new_tier = "Silver"
                adjustments.append(
                    f"Freshness cap: last study in {latest_year} ({years_since}y ago)"
                )

    return new_tier, base_tier, adjustments


def _recalibrate_entries(
    entries: Iterable,
    policy_data: Optional[Dict[str, object]],
) -> Dict[str, Dict[str, object]]:
    recalibrated: Dict[str, Dict[str, object]] = {}

    if not policy_data:
        return recalibrated

    for entry in entries:
        data = entry.data if hasattr(entry, "data") else entry
        entry_id = str(data.get("entry_id") or "").strip()
        if not entry_id:
            continue

        metrics = _gather_entry_metrics(entry)
        new_tier, base_tier, adjustments = _apply_policy_adjustments(metrics, policy_data)
        recalibrated[entry_id] = {
            "tier": _normalize_tier_label(new_tier),
            "base_tier": _normalize_tier_label(base_tier),
            "adjustments": adjustments,
            "probability": metrics.get("probability"),
            "n_studies": metrics.get("n_studies"),
            "n_rct": metrics.get("n_rct"),
            "i2": metrics.get("i2"),
            "latest_year": metrics.get("latest_year"),
        }

    return recalibrated

=======
>>>>>>> 54404771
try:
    from catalog.entry_catalog import EntryCatalog
except ImportError as exc:  # pragma: no cover - handled via runtime availability
    EntryCatalog = None  # type: ignore[assignment]
    component_errors["catalog"] = exc

try:
    from registry.journal_registry import JournalRegistry
except ImportError as exc:  # pragma: no cover - handled via runtime availability
    JournalRegistry = None  # type: ignore[assignment]
    component_errors["registry"] = exc

try:
    from automation.collection_pipeline import CollectionPipeline
except ImportError as exc:  # pragma: no cover - handled via runtime availability
    CollectionPipeline = None  # type: ignore[assignment]
    component_errors["collection"] = exc

try:
    from scoring.relevance_scorer import RelevanceScorer
except ImportError as exc:  # pragma: no cover - handled via runtime availability
    RelevanceScorer = None  # type: ignore[assignment]
    component_errors["scorer"] = exc

try:
    from workflows.prisma_screening import PRISMAWorkflow
except ImportError as exc:  # pragma: no cover - handled via runtime availability
    PRISMAWorkflow = None  # type: ignore[assignment]
    component_errors["prisma"] = exc

CATALOG_AVAILABLE = EntryCatalog is not None
REGISTRY_AVAILABLE = JournalRegistry is not None
COLLECTION_AVAILABLE = CollectionPipeline is not None
SCORER_AVAILABLE = RelevanceScorer is not None
PRISMA_AVAILABLE = PRISMAWorkflow is not None

if component_errors:
    for name, error in component_errors.items():
        friendly_name = name.capitalize()
        print(f"⚠️  {friendly_name} component not available: {error}")
    print("Install scaling dependencies with: pip install -r requirements_scaling.txt")


def cmd_init_scaling(args):
    """Initialize scaling infrastructure"""

    if not (REGISTRY_AVAILABLE and CATALOG_AVAILABLE):
        missing = []
        if not REGISTRY_AVAILABLE:
            missing.append("journal registry")
        if not CATALOG_AVAILABLE:
            missing.append("entry catalog")
        missing_text = ", ".join(missing) or "core components"
        print(f"❌ Scaling initialization unavailable: {missing_text} missing.")
        print("Install scaling dependencies with: pip install -r requirements_scaling.txt")
        return 1
    
    print("🚀 Initializing TERVYX scaling infrastructure...")
    
    # Initialize journal registry
    print("\n📋 Setting up journal registry...")
    registry = JournalRegistry()
    
    # Add sample journals
    sample_issns = [
        "1389-9457",  # Sleep Medicine
        "1365-2869",  # Journal of Sleep Research
        "0006-3223",  # Biological Psychiatry
        "1529-9430",  # Sleep Medicine Reviews
        "1087-0792",  # Sleep
        "1099-1166",  # Depression and Anxiety
        "0033-2909",  # Psychological Bulletin
        "1073-449X"   # American Journal of Respiratory and Critical Care Medicine
    ]
    
    registry.bulk_update_registry(sample_issns, batch_size=10)
    
    registry_stats = registry.get_registry_stats()
    print(f"✅ Journal registry: {registry_stats['total_journals']} journals")
    
    # Initialize entry catalog
    print("\n📚 Setting up entry catalog...")
    catalog = EntryCatalog()

    catalog_stats = catalog.get_catalog_statistics()
    total_entries = catalog_stats.get('summary', {}).get('total_entries', 0)
    print(f"✅ Entry catalog: {total_entries} curated entries")

    # Display category breakdown
    categories = catalog_stats.get('categories', {}).get('breakdown', {})
    for category, count in categories.items():
        print(f"   {category}: {count} entries")
    
    # Initialize relevance scorer
    print("\n🧠 Setting up relevance scorer...")
    if SCORER_AVAILABLE:
        try:
            scorer = RelevanceScorer()
            print("✅ Relevance scorer initialized with BERT support")
        except Exception as e:
            print(f"⚠️  Relevance scorer initialized with limited functionality: {e}")
    else:
        print("⚠️  Relevance scorer unavailable at import time. Skipping initialization.")
    
    print("\n🎉 Scaling infrastructure ready!")
    completion_rate = catalog_stats.get('summary', {}).get('completion_rate', 0.0)
    print(f"📊 Catalog completion rate: {completion_rate:.1f}%")
    
    return 0

def cmd_registry(args):
    """Manage journal registry"""

    if not REGISTRY_AVAILABLE:
        error = component_errors.get("registry")
        detail = f" ({error})" if error else ""
        print(f"❌ Registry not available{detail}. Install dependencies first.")
        return 1
    
    registry = JournalRegistry()
    
    if args.action == 'stats':
        stats = registry.get_registry_stats()
        print("📋 Journal Registry Statistics:")
        print(f"   Total journals: {stats['total_journals']}")
        print(f"   DOAJ members: {stats['doaj_members']}")
        print(f"   COPE members: {stats['cope_members']}")
        print(f"   Average trust score: {stats['avg_trust_score']:.3f}")
        print(f"   Last updated: {stats['last_updated']}")
        
    elif args.action == 'update':
        if args.issn_list:
            issns = args.issn_list.split(',')
            print(f"Updating registry with {len(issns)} ISSNs...")
            registry.bulk_update_registry(issns)
            print("✅ Registry updated")
        else:
            print("Please provide --issn-list")
            return 1
    
    elif args.action == 'search':
        if args.query:
            results = registry.search_journals(args.query, limit=10)
            print(f"🔍 Search results for '{args.query}':")
            for result in results:
                print(f"   {result['journal_name']} ({result['issn']})")
                print(f"   Trust score: {result.get('trust_score', 0):.3f}")
        else:
            print("Please provide --query")
            return 1
    
    elif args.action == 'get':
        if args.issn:
            scorecard = registry.get_journal_scorecard(args.issn)
            if scorecard:
                print(f"📄 Scorecard for {args.issn}:")
                for key, value in scorecard.items():
                    if not key.startswith('raw_'):
                        print(f"   {key}: {value}")
            else:
                print(f"❌ No scorecard found for {args.issn}")
        else:
            print("Please provide --issn")
            return 1
    
    return 0

def cmd_catalog(args):
    """Manage entry catalog"""

    if not CATALOG_AVAILABLE:
        error = component_errors.get("catalog")
        detail = f" ({error})" if error else ""
        print(f"❌ Catalog not available{detail}. Install dependencies first.")
        return 1
    
    catalog = EntryCatalog()
    
    if args.action == 'stats':
        stats = catalog.get_catalog_statistics()
        summary = stats.get('summary', {})
        progress = stats.get('progress', {})

        print("📚 Entry Catalog Statistics:")
        print(f"   Total entries: {summary.get('total_entries', 0)}")
        print(f"   Completion rate: {summary.get('completion_rate', 0.0):.1f}%")
        print(f"   Pending high priority: {progress.get('pending_high_priority', 0)}")

        print("\n📊 Categories:")
        for category, breakdown in stats.get('categories', {}).get('completion_by_category', {}).items():
            print(
                f"   {category}: {breakdown['completed']}/{breakdown['total']} "
                f"({breakdown['rate']:.1f}%)"
            )
        
    elif args.action == 'batch':
        batch_size = args.batch_size or 10
        priority = args.priority
        category = args.category
        
        batch = catalog.get_next_batch(batch_size, priority, category)

        print(f"📦 Next batch ({len(batch)} entries):")
        for entry in batch:
            indication = entry.get('primary_indication', 'n/a')
            print(f"   {entry.get('entry_id', 'unknown')}: {entry.get('substance', 'n/a')} → {indication}")
            print(f"      Priority: {entry.get('priority', 'n/a')}, Status: {entry.get('status', 'n/a')}")

        if args.export:
            output_file = f"batch_{datetime.now().strftime('%Y%m%d_%H%M%S')}.csv"
            catalog.export_entries(batch, output_file)
            print(f"📄 Batch exported to {output_file}")
    
    elif args.action == 'search':
        if args.query:
            results = catalog.search_entries(args.query, limit=10)
            print(f"🔍 Search results for '{args.query}':")
            for result in results:
                print(
                    f"   {result.get('entry_id', 'unknown')}: "
                    f"{result.get('substance', 'n/a')} → {result.get('primary_indication', 'n/a')}"
                )
                print(
                    f"      Category: {result.get('category', 'n/a')}, "
                    f"Status: {result.get('status', 'n/a')}"
                )
        else:
            print("Please provide --query")
            return 1

    elif args.action == 'preview':
        limit = args.limit or 5
        priority = args.priority
        category = args.category

        filtered_entries = catalog.entries

        if priority:
            filtered_entries = [
                entry for entry in filtered_entries
                if _matches_priority_filter(entry, priority)
            ]

        if category:
            filtered_entries = [
                entry for entry in filtered_entries
                if entry.category.lower() == category.lower()
            ]

        limited_entries = filtered_entries[:limit]

        if not limited_entries:
            print("❌ No entries matched the preview criteria.")
            return 1

        policy_data = None
<<<<<<< HEAD
        recalibrated_info: Dict[str, Dict[str, object]] = {}
=======
>>>>>>> 54404771
        if args.recalibrate:
            policy_data = _load_policy(Path(args.recalibrate))
            if policy_data is None:
                return 1
            print(f"📐 Recalibrating preview tiers using {args.recalibrate}")
<<<<<<< HEAD
            recalibrated_info = _recalibrate_entries(limited_entries, policy_data)
=======
>>>>>>> 54404771

        if args.dry_run:
            print("🧪 Dry-run mode: no catalog entries will be modified.")

<<<<<<< HEAD
        tier_counts, category_counts = _compute_tier_statistics(
            limited_entries,
            recalibrated=recalibrated_info or None,
        )
=======
        tier_counts, category_counts = _compute_tier_statistics(limited_entries)
>>>>>>> 54404771

        print(f"👀 Previewing {len(limited_entries)} catalog entries:")
        for entry in limited_entries:
            data = entry.data
            entry_id = data.get('entry_id', 'unknown')
            substance = data.get('substance', 'n/a')
            indication = data.get('primary_indication', 'n/a')
            policy = data.get('formulation_policy', 'n/a')
            policy_detail = data.get('formulation_detail', '').strip()
            status = data.get('status', 'n/a')
            priority_value = data.get('priority', 'n/a')
            source = data.get('source_hint', 'n/a')
<<<<<<< HEAD
            original_tier = _normalize_tier_label(_extract_entry_tier(data))
            recalibrated = recalibrated_info.get(entry_id) if recalibrated_info else None
            tier = recalibrated.get('tier') if recalibrated else original_tier
=======
            tier = _extract_entry_tier(data)
>>>>>>> 54404771

            print(f"   {entry_id} [{priority_value} / {status}] → tier: {tier}")
            print(f"      Category: {data.get('category', 'n/a')} → {indication}")
            print(f"      Substance: {substance}")
            print(f"      Evidence source: {source}")
            if policy_detail:
                print(f"      Formulation: {policy} – {policy_detail}")
            else:
                print(f"      Formulation: {policy}")
            notes = data.get('notes', '').strip()
            if notes:
                print(f"      Notes: {notes}")
            if recalibrated:
                base_tier = recalibrated.get('base_tier', tier)
                if base_tier != tier:
                    print(f"      Policy base tier: {base_tier} → adjusted: {tier}")
                else:
                    print(f"      Policy base tier: {base_tier}")
                probability = recalibrated.get('probability')
                if isinstance(probability, float):
                    print(f"      P(effect>δ): {probability:.3f}")
                studies = recalibrated.get('n_studies')
                rcts = recalibrated.get('n_rct')
                latest_year = recalibrated.get('latest_year')
                if studies is not None or rcts is not None:
                    study_part = f"studies={studies}" if studies is not None else "studies=?"
                    rct_part = f"RCTs={rcts}" if rcts is not None else "RCTs=?"
                    print(f"      Evidence counts: {study_part}, {rct_part}")
                if latest_year is not None:
                    print(f"      Latest study year: {latest_year}")
                for adjustment in recalibrated.get('adjustments', []):
                    print(f"      ⚠️  {adjustment}")
            elif recalibrated_info:
                print("      ⚠️  No artifacts found for recalibration — catalog tier retained")

        if args.show_hist:
            _print_tier_histogram(tier_counts, title="Tier distribution (preview subset)")

        if args.by_category:
            _print_category_breakdown(category_counts)

        if policy_data:
            _summarize_policy_adjustments(policy_data)

    elif args.action == 'generate':
        policy_data = None
        recalibrated_info: Dict[str, Dict[str, object]] = {}
<<<<<<< HEAD
        selected_entries: List = list(catalog.entries)

        if args.priority:
            selected_entries = [
                entry for entry in selected_entries
                if _matches_priority_filter(entry, args.priority)
            ]

        if args.category:
            selected_entries = [
                entry for entry in selected_entries
                if str(entry.data.get('category', '')).strip().lower() == args.category.strip().lower()
            ]

        if not selected_entries:
            print("❌ No catalog entries matched the generation criteria.")
            return 1

        if args.retry:
            print(f"🔁 Retry mode: {args.retry}")

        if args.no_formulation_split:
            print("🧪 Formulation variants will be merged (no split).")

        if args.concurrency:
            print(f"⚙️  Concurrency set to {args.concurrency}")

        if args.algo_version:
            print(f"🧠 Algorithm version: {args.algo_version}")

        if args.data_snapshot:
            print(f"🗂️  Data snapshot: {args.data_snapshot}")

        if args.cost_cap is not None:
            print(f"💰 Cost cap: ${args.cost_cap:.2f}")

        entry_lookup: Dict[str, Dict[str, object]] = {
            str(entry.data.get('entry_id') or '').strip(): entry.data
            for entry in selected_entries
            if hasattr(entry, 'data') and isinstance(entry.data, dict)
        }

=======
>>>>>>> 54404771
        if args.apply:
            policy_data = _load_policy(Path(args.apply))
            if policy_data is None:
                return 1
            print(f"🛠️  Applying policy overrides from {args.apply}")
<<<<<<< HEAD
            recalibrated_info = _recalibrate_entries(selected_entries, policy_data)

        tier_counts, category_counts = _compute_tier_statistics(
            selected_entries,
=======
            recalibrated_info = _recalibrate_entries(catalog.entries, policy_data)

        tier_counts, category_counts = _compute_tier_statistics(
            catalog.entries,
>>>>>>> 54404771
            recalibrated=recalibrated_info or None,
        )

        if args.recompute:
            print("♻️  Recomputing catalog tiers using current evidence signals...")

        if args.bump:
            print(f"🔖 Bumping catalog version ({args.bump} release)")

        if args.update_registry:
            print("📦 Updating registry pointers to latest catalog entries")

        if policy_data:
            _summarize_policy_adjustments(policy_data)
            adjusted_entries = sum(
                1
                for entry_id, info in recalibrated_info.items()
                if info.get('tier') != info.get('base_tier')
            )
            if adjusted_entries:
                print(f"   Policy adjustments affected {adjusted_entries} entries")

<<<<<<< HEAD
        if args.show_adjustments and recalibrated_info:
            print("\n🔎 Policy adjustment details")
            shown = 0
            for entry_id in sorted(recalibrated_info.keys()):
                info = recalibrated_info[entry_id]
                base_tier = info.get('base_tier')
                tier = info.get('tier')
                adjustments = info.get('adjustments') or []
                if not adjustments and base_tier == tier:
                    continue

                entry_data = entry_lookup.get(entry_id, {})
                substance = entry_data.get('substance', 'n/a') if isinstance(entry_data, dict) else 'n/a'
                indication = entry_data.get('primary_indication', 'n/a') if isinstance(entry_data, dict) else 'n/a'

                print(f"   {entry_id}: {substance} → {indication}")
                print(f"      Base tier: {base_tier} → Adjusted tier: {tier}")

                probability = info.get('probability')
                if isinstance(probability, float):
                    print(f"      P(effect>δ): {probability:.3f}")

                studies = info.get('n_studies')
                rcts = info.get('n_rct')
                if studies is not None or rcts is not None:
                    study_part = f"studies={studies}" if studies is not None else "studies=?"
                    rct_part = f"RCTs={rcts}" if rcts is not None else "RCTs=?"
                    print(f"      Evidence counts: {study_part}, {rct_part}")

                latest_year = info.get('latest_year')
                if latest_year is not None:
                    print(f"      Latest study year: {latest_year}")

                i2_value = info.get('i2')
                if isinstance(i2_value, (int, float)):
                    print(f"      I²: {float(i2_value):.1f}")

                for adjustment in adjustments:
                    print(f"      ⚠️  {adjustment}")

                shown += 1

            if not shown:
                print("   No entries required tier adjustments under current policy.")
=======
        if args.report:
            _write_category_report(Path(args.report), category_counts)

        total_entries = sum(tier_counts.values())
        print("\n✅ Catalog generation complete")
        print(f"   Entries processed: {total_entries}")
        for tier, count in tier_counts.items():
            print(f"   {tier.title()}: {count}")

        if args.show_hist:
            _print_tier_histogram(tier_counts, title="Tier distribution (preview subset)")

        if args.by_category:
            _print_category_breakdown(category_counts)

        if policy_data:
            _summarize_policy_adjustments(policy_data)

    elif args.action == 'generate':
        policy_data = None
        if args.apply:
            policy_data = _load_policy(Path(args.apply))
            if policy_data is None:
                return 1
            print(f"🛠️  Applying policy overrides from {args.apply}")

        tier_counts, category_counts = _compute_tier_statistics(catalog.entries)

        if args.recompute:
            print("♻️  Recomputing catalog tiers using current evidence signals...")

        if args.bump:
            print(f"🔖 Bumping catalog version ({args.bump} release)")

        if args.update_registry:
            print("📦 Updating registry pointers to latest catalog entries")

        if policy_data:
            _summarize_policy_adjustments(policy_data)
>>>>>>> 54404771

        if args.report:
            _write_category_report(Path(args.report), category_counts)

        total_entries = sum(tier_counts.values())
        print("\n✅ Catalog generation complete")
        print(f"   Entries processed: {total_entries}")
        for tier, count in tier_counts.items():
            print(f"   {tier.title()}: {count}")

    elif args.action == 'update':
        if args.entry_id and args.status:
            success = catalog.update_entry_status(
                args.entry_id,
                args.status,
                assignee=args.assignee,
                final_tier=args.tier,
                notes=args.notes or ""
            )
            if success:
                print(f"✅ Updated {args.entry_id} status to {args.status}")
            else:
                print(f"❌ Failed to update {args.entry_id}")
        else:
            print("Please provide --entry-id and --status")
            return 1
    
    return 0

def cmd_collect(args):
    """Run evidence collection pipeline"""

    if not COLLECTION_AVAILABLE:
        error = component_errors.get("collection")
        detail = f" ({error})" if error else ""
        print(f"❌ Collection pipeline not available{detail}. Install dependencies first.")
        return 1
    
    pipeline = CollectionPipeline()
    
    query = args.query
    max_results = args.max_results or 100
    databases = args.databases.split(',') if args.databases else ['openalex', 'pubmed']
    
    print(f"🔍 Collecting evidence for: {query}")
    print(f"📊 Max results: {max_results}")
    print(f"🗄️  Databases: {', '.join(databases)}")
    
    studies = pipeline.collect_evidence(query, max_results, databases)
    
    print(f"\n✅ Collected {len(studies)} unique studies")
    
    # Show sample results
    for i, study in enumerate(studies[:3]):
        print(f"\n{i+1}. {study.title}")
        print(f"   Authors: {', '.join(study.authors[:2])}{'...' if len(study.authors) > 2 else ''}")
        print(f"   Journal: {study.journal} ({study.publication_year})")
        print(f"   DOI: {study.doi}")
        print(f"   Source: {study.data_source}")
        print(f"   Type: {study.study_type}")
    
    # Save results
    if args.output:
        pipeline.save_collection_results(studies, args.output)
        print(f"\n💾 Results saved to {args.output}")
    
    return 0

def cmd_score(args):
    """Run relevance scoring"""

    if not SCORER_AVAILABLE:
        error = component_errors.get("scorer")
        detail = f" ({error})" if error else ""
        print(f"❌ Relevance scorer not available{detail}. Install dependencies first.")
        return 1
    
    scorer = RelevanceScorer()
    
    if args.abstract and args.category and args.substance and args.indication:
        # Single abstract scoring
        score = scorer.compute_relevance_score(
            args.abstract,
            args.category,
            args.substance, 
            args.indication
        )
        
        print(f"🧠 Relevance Score Results:")
        print(f"   Semantic Score: {score.semantic_score:.3f}")
        print(f"   Keyword Score: {score.keyword_score:.3f}")
        print(f"   Combined Score: {score.combined_score:.3f}")
        print(f"   Confidence: {score.confidence:.3f}")
        print(f"   Model: {score.scoring_model}")
        print(f"   Matched Concepts: {score.matched_concepts}")
        
        # Get relevance level
        thresholds = scorer.get_category_relevance_thresholds()
        category_thresholds = thresholds.get(args.category, thresholds['sleep'])
        
        if score.combined_score >= category_thresholds['high_relevance']:
            level = "High"
        elif score.combined_score >= category_thresholds['medium_relevance']:
            level = "Medium"  
        elif score.combined_score >= category_thresholds['low_relevance']:
            level = "Low"
        else:
            level = "Very Low"
        
        print(f"   Relevance Level: {level}")
        
    elif args.batch_file:
        # Batch scoring from file
        try:
            with open(args.batch_file, 'r') as f:
                if args.batch_file.endswith('.json'):
                    studies_data = json.load(f)
                else:
                    print("❌ Only JSON batch files supported currently")
                    return 1
            
            scores = scorer.batch_score_studies(
                studies_data,
                args.category,
                args.substance,
                args.indication
            )
            
            print(f"🧠 Batch scoring complete: {len(scores)} studies scored")
            
            # Show distribution
            high_count = sum(1 for s in scores if s.combined_score >= 0.7)
            medium_count = sum(1 for s in scores if 0.4 <= s.combined_score < 0.7)
            low_count = len(scores) - high_count - medium_count
            
            print(f"   High relevance: {high_count}")
            print(f"   Medium relevance: {medium_count}")  
            print(f"   Low relevance: {low_count}")
            
            if args.output:
                # Save scores
                scores_data = [asdict(score) for score in scores]
                with open(args.output, 'w') as f:
                    json.dump(scores_data, f, indent=2)
                print(f"💾 Scores saved to {args.output}")
                
        except FileNotFoundError:
            print(f"❌ Batch file not found: {args.batch_file}")
            return 1
        except Exception as e:
            print(f"❌ Error processing batch file: {e}")
            return 1
    
    else:
        print("❌ Provide either --abstract with PICO parameters, or --batch-file")
        return 1
    
    return 0

def cmd_prisma(args):
    """Run PRISMA screening workflow"""

    if not PRISMA_AVAILABLE:
        error = component_errors.get("prisma")
        detail = f" ({error})" if error else ""
        print(f"❌ PRISMA workflow not available{detail}. Install dependencies first.")
        return 1
    
    workflow = PRISMAWorkflow(args.review_id)
    
    if args.action == 'init':
        if not all([args.title, args.question, args.inclusion, args.exclusion]):
            print("❌ Please provide --title, --question, --inclusion, and --exclusion")
            return 1
        
        # Parse criteria (simplified - expects JSON strings)
        try:
            inclusion_criteria = json.loads(args.inclusion)
            exclusion_criteria = json.loads(args.exclusion)
        except json.JSONDecodeError:
            print("❌ Inclusion and exclusion criteria must be valid JSON")
            return 1
        
        workflow.initialize_review(
            args.title,
            args.question,
            inclusion_criteria,
            exclusion_criteria
        )
        
        print(f"✅ PRISMA review initialized: {args.title}")
    
    elif args.action == 'import':
        if not args.input_file:
            print("❌ Please provide --input-file")
            return 1
        
        try:
            with open(args.input_file, 'r') as f:
                search_results = json.load(f)
            
            workflow.import_search_results(search_results, args.database or "unknown")
            print(f"✅ Imported {len(search_results)} records")
            
        except FileNotFoundError:
            print(f"❌ Input file not found: {args.input_file}")
            return 1
        except Exception as e:
            print(f"❌ Error importing data: {e}")
            return 1
    
    elif args.action == 'dedupe':
        removed = workflow.remove_duplicates()
        print(f"✅ Removed {removed} duplicate records")
    
    elif args.action == 'screen':
        batch_size = args.batch_size or 50
        batch = workflow.title_abstract_screening(batch_size, args.reviewer_id or "auto")
        print(f"✅ Screened {len(batch)} records")
    
    elif args.action == 'stats':
        stats = workflow.get_screening_statistics()
        print("📊 PRISMA Screening Statistics:")
        print(f"   Total records: {stats['total_records']}")
        print(f"   Title/abstract screened: {stats['screening_progress']['abstract_screened']}")
        print(f"   Included: {stats['decisions']['included']}")
        print(f"   Excluded: {stats['decisions']['excluded']}")
        print(f"   Pending: {stats['decisions']['pending']}")
        print(f"   Overall completion: {stats['completion_rate']['overall']:.1f}%")
    
    elif args.action == 'flow':
        flow_data = workflow.generate_prisma_flow_diagram()
        print("📈 PRISMA Flow Diagram:")
        for key, value in flow_data.items():
            if isinstance(value, (int, str)) and not key.startswith('generated'):
                print(f"   {key}: {value}")
    
    elif args.action == 'export':
        output_format = args.format or 'csv'
        output_file = workflow.export_screening_results(output_format)
        print(f"💾 Screening results exported to {output_file}")
    
    return 0

def main():
    """Main CLI entry point"""
    
    parser = argparse.ArgumentParser(
        description="TERVYX Protocol - Scaling Operations CLI",
        formatter_class=argparse.RawDescriptionHelpFormatter
    )
    
    subparsers = parser.add_subparsers(dest='command', help='Available commands')
    
    # Initialize scaling
    init_parser = subparsers.add_parser('init', help='Initialize scaling infrastructure')
    init_parser.set_defaults(func=cmd_init_scaling)
    
    # Journal registry
    registry_parser = subparsers.add_parser('registry', help='Manage journal registry')
    registry_parser.add_argument('action', choices=['stats', 'update', 'search', 'get'])
    registry_parser.add_argument('--issn-list', help='Comma-separated ISSN list')
    registry_parser.add_argument('--issn', help='Single ISSN')
    registry_parser.add_argument('--query', help='Search query')
    registry_parser.set_defaults(func=cmd_registry)
    
    # Entry catalog  
    catalog_parser = subparsers.add_parser('catalog', help='Manage entry catalog')
    catalog_parser.add_argument('action', choices=['stats', 'batch', 'search', 'preview', 'update', 'generate'])
    catalog_parser.add_argument('--batch-size', type=int, help='Batch size')
    catalog_parser.add_argument(
        '--priority',
        help='Filter by operational priority (high/medium/low) or evidence tier (P0-P4)'
    )
    catalog_parser.add_argument('--category', help='Filter by category')
    catalog_parser.add_argument('--export', action='store_true', help='Export batch')
    catalog_parser.add_argument('--query', help='Search query')
    catalog_parser.add_argument('--entry-id', help='Entry ID to update')
    catalog_parser.add_argument('--status', help='New status')
    catalog_parser.add_argument('--assignee', help='Assignee')
    catalog_parser.add_argument('--tier', help='Final tier')
    catalog_parser.add_argument('--notes', help='Notes')
    catalog_parser.add_argument('--limit', type=int, help='Preview limit')
    catalog_parser.add_argument('--dry-run', action='store_true', help='Execute without applying changes')
    catalog_parser.add_argument('--recalibrate', help='Path to policy file for recalibration preview')
    catalog_parser.add_argument('--show-hist', action='store_true', help='Show tier histogram in previews')
    catalog_parser.add_argument('--by-category', action='store_true', help='Show category breakdown in previews')
<<<<<<< HEAD
    catalog_parser.add_argument(
        '--show-adjustments',
        action='store_true',
        help='Display recalibration adjustments for each entry when available',
    )
=======
>>>>>>> 54404771
    catalog_parser.add_argument('--apply', help='Policy file to apply during generation')
    catalog_parser.add_argument('--recompute', action='store_true', help='Recompute tiers during generation')
    catalog_parser.add_argument('--bump', choices=['patch', 'minor', 'major'], help='Version bump type')
    catalog_parser.add_argument('--update-registry', action='store_true', help='Update registry pointers')
    catalog_parser.add_argument('--report', help='Output path for tier report')
<<<<<<< HEAD
    catalog_parser.add_argument('--no-formulation-split', action='store_true', help='Disable formulation splitting during generation')
    catalog_parser.add_argument('--algo-version', help='Algorithm version tag to record in manifests')
    catalog_parser.add_argument('--data-snapshot', help='Evidence/data snapshot identifier')
    catalog_parser.add_argument('--concurrency', type=int, help='Number of concurrent workers to use')
    catalog_parser.add_argument('--retry', help='Retry mode for failed batches (e.g., "failed")')
    catalog_parser.add_argument('--cost-cap', type=float, help='Maximum allowed spend for generation runs')
=======
>>>>>>> 54404771
    catalog_parser.set_defaults(func=cmd_catalog)
    
    # Collection pipeline
    collect_parser = subparsers.add_parser('collect', help='Run evidence collection')
    collect_parser.add_argument('query', help='Search query')
    collect_parser.add_argument('--max-results', type=int, default=100)
    collect_parser.add_argument('--databases', help='Comma-separated database list')
    collect_parser.add_argument('--output', help='Output file')
    collect_parser.set_defaults(func=cmd_collect)
    
    # Relevance scoring
    score_parser = subparsers.add_parser('score', help='Run relevance scoring')
    score_parser.add_argument('--abstract', help='Abstract text')
    score_parser.add_argument('--category', help='Target category')
    score_parser.add_argument('--substance', help='Target substance')
    score_parser.add_argument('--indication', help='Target indication')
    score_parser.add_argument('--batch-file', help='Batch file (JSON)')
    score_parser.add_argument('--output', help='Output file')
    score_parser.set_defaults(func=cmd_score)
    
    # PRISMA workflow
    prisma_parser = subparsers.add_parser('prisma', help='Run PRISMA screening')
    prisma_parser.add_argument('review_id', help='Review identifier')
    prisma_parser.add_argument('action', choices=['init', 'import', 'dedupe', 'screen', 'stats', 'flow', 'export'])
    prisma_parser.add_argument('--title', help='Review title')
    prisma_parser.add_argument('--question', help='Research question')
    prisma_parser.add_argument('--inclusion', help='Inclusion criteria (JSON)')
    prisma_parser.add_argument('--exclusion', help='Exclusion criteria (JSON)')
    prisma_parser.add_argument('--input-file', help='Input file')
    prisma_parser.add_argument('--database', help='Database name')
    prisma_parser.add_argument('--batch-size', type=int)
    prisma_parser.add_argument('--reviewer-id', help='Reviewer ID')
    prisma_parser.add_argument('--format', choices=['csv', 'excel', 'json'])
    prisma_parser.set_defaults(func=cmd_prisma)
    
    args = parser.parse_args()
    
    if not hasattr(args, 'func'):
        parser.print_help()
        return 1
    
    return args.func(args)

if __name__ == '__main__':
    sys.exit(main())<|MERGE_RESOLUTION|>--- conflicted
+++ resolved
@@ -13,7 +13,6 @@
 from pathlib import Path
 from datetime import datetime
 from typing import Dict, Iterable, List, Optional, Tuple
-<<<<<<< HEAD
 
 
 PRIORITY_LEVELS = {"high", "medium", "low"}
@@ -40,8 +39,6 @@
         return evidence_value == normalized
 
     return normalized in {priority_value, evidence_value}
-=======
->>>>>>> 54404771
 
 # Add project root to path
 project_root = Path(__file__).parent.parent
@@ -90,14 +87,10 @@
     return "unassigned"
 
 
-<<<<<<< HEAD
 def _compute_tier_statistics(
     entries: Iterable,
     recalibrated: Optional[Dict[str, Dict[str, object]]] = None,
 ) -> Tuple[Counter, Dict[str, Counter]]:
-=======
-def _compute_tier_statistics(entries: Iterable) -> Tuple[Counter, Dict[str, Counter]]:
->>>>>>> 54404771
     """Compute tier totals and per-category breakdown for catalog entries."""
 
     tier_counts: Counter = Counter()
@@ -108,21 +101,9 @@
         if not isinstance(data, dict):
             continue
         category = str(data.get('category') or 'uncategorized').strip() or 'uncategorized'
-<<<<<<< HEAD
-        entry_id = str(data.get('entry_id') or '').strip()
-        tier_value: Optional[str] = None
-        if recalibrated and entry_id in recalibrated:
-            tier_value = recalibrated[entry_id].get('tier')  # type: ignore[assignment]
-        if not tier_value:
-            tier_value = _extract_entry_tier(data)
-        normalized = _normalize_tier_label(tier_value)
-        tier_counts[normalized] += 1
-        category_counts[category][normalized] += 1
-=======
         tier = _extract_entry_tier(data)
         tier_counts[tier] += 1
         category_counts[category][tier] += 1
->>>>>>> 54404771
 
     return tier_counts, category_counts
 
@@ -171,27 +152,14 @@
     """Print a concise summary of relevant policy thresholds."""
 
     print("\n📝 Policy adjustments summary")
-<<<<<<< HEAD
-    tiers = {}
-    if isinstance(policy_data, dict):
-        tiers = policy_data.get("tel5_tiers") or policy_data.get("tiers") or {}
-=======
     tiers = policy_data.get("tiers", {}) if isinstance(policy_data, dict) else {}
->>>>>>> 54404771
     if isinstance(tiers, dict):
         for tier_name in ("gold", "silver", "bronze"):
             tier_info = tiers.get(tier_name)
             if isinstance(tier_info, dict):
                 prob_min = tier_info.get("prob_min")
-<<<<<<< HEAD
-                if prob_min is None:
-                    prob_min = tier_info.get("min_p")
-                if prob_min is not None:
-                    print(f"   {tier_name.title()} probability floor: {prob_min}")
-=======
                 if prob_min is not None:
                     print(f"   {tier_name.title()} prob_min: {prob_min}")
->>>>>>> 54404771
 
     evidence_floor = policy_data.get("evidence_floor") if isinstance(policy_data, dict) else None
     if isinstance(evidence_floor, dict):
@@ -217,49 +185,6 @@
                 print(f"   Freshness cap: {recency}y{qualifier}")
 
 
-<<<<<<< HEAD
-def _parse_existing_report(path: Path) -> Dict[str, Counter]:
-    """Parse an existing tier report and return counts by category."""
-
-    if not path.exists():
-        return {}
-
-    results: Dict[str, Counter] = {}
-    current_category: Optional[str] = None
-    for line in path.read_text(encoding='utf-8').splitlines():
-        if line.startswith('## '):
-            current_category = line[3:].strip()
-            results[current_category] = Counter()
-        elif line.startswith('- ') and current_category:
-            try:
-                tier_label, count_str = line[2:].split(':', 1)
-                tier_label = tier_label.strip().lower()
-                count = int(count_str.strip())
-            except ValueError:
-                continue
-            results[current_category][tier_label] = count
-
-    return results
-
-
-def _write_category_report(path: Path, category_counts: Dict[str, Counter]) -> None:
-    """Write a markdown report summarizing tiers by category."""
-
-    existing = _parse_existing_report(path)
-
-    for category, tiers in category_counts.items():
-        normalized_category = str(category).strip()
-        existing[normalized_category] = Counter()
-        for tier, count in tiers.items():
-            existing[normalized_category][str(tier).strip().lower()] = count
-
-    path.parent.mkdir(parents=True, exist_ok=True)
-    with path.open('w', encoding='utf-8') as handle:
-        handle.write("# Tier distribution by category\n\n")
-        for category in sorted(existing.keys()):
-            handle.write(f"## {category}\n")
-            tiers = existing[category]
-=======
 def _write_category_report(path: Path, category_counts: Dict[str, Counter]) -> None:
     """Write a markdown report summarizing tiers by category."""
 
@@ -269,363 +194,12 @@
         for category in sorted(category_counts.keys()):
             handle.write(f"## {category}\n")
             tiers = category_counts[category]
->>>>>>> 54404771
             for tier, count in sorted(tiers.items(), key=lambda item: _tier_sort_key(item[0])):
                 handle.write(f"- {tier.title()}: {count}\n")
             handle.write("\n")
 
     print(f"📝 Tier report written to {path}")
 
-<<<<<<< HEAD
-
-ENTRY_ARTIFACT_INDEX: Dict[str, Path] = {}
-ENTRY_ARTIFACTS_BUILT = False
-
-
-def _normalize_tier_label(tier: Optional[str]) -> str:
-    """Normalize tier strings for display and counting."""
-
-    if not tier:
-        return "Unassigned"
-
-    tier_lower = str(tier).strip().lower()
-    tel5_lookup = {
-        "gold": "Gold",
-        "silver": "Silver",
-        "bronze": "Bronze",
-        "red": "Red",
-        "black": "Black",
-    }
-    if tier_lower in tel5_lookup:
-        return tel5_lookup[tier_lower]
-
-    phase_lookup = {
-        "p0": "P0",
-        "p1": "P1",
-        "p2": "P2",
-        "p3": "P3",
-    }
-    if tier_lower in phase_lookup:
-        return phase_lookup[tier_lower]
-
-    return tier.title() if isinstance(tier, str) else str(tier)
-
-
-def _safe_load_json(path: Path) -> Optional[Dict[str, object]]:
-    try:
-        with path.open('r', encoding='utf-8') as handle:
-            data = json.load(handle)
-    except (OSError, json.JSONDecodeError):
-        return None
-    return data if isinstance(data, dict) else None
-
-
-def _build_entry_artifact_index() -> None:
-    """Scan the entries directory to map entry IDs to artifact folders."""
-
-    global ENTRY_ARTIFACTS_BUILT
-
-    if ENTRY_ARTIFACTS_BUILT:
-        return
-
-    base = project_root / "entries"
-    if not base.exists():
-        ENTRY_ARTIFACTS_BUILT = True
-        return
-
-    for manifest_name in ("catalog_entry.json", "run_manifest.json"):
-        for manifest_path in base.rglob(manifest_name):
-            data = _safe_load_json(manifest_path)
-            if not data:
-                continue
-            entry_id = str(data.get("entry_id") or "").strip()
-            if not entry_id:
-                continue
-
-            parent = manifest_path.parent
-            existing = ENTRY_ARTIFACT_INDEX.get(entry_id)
-
-            # Prefer "latest" directories when available.
-            if existing is not None:
-                if existing.name == "latest":
-                    continue
-                if parent.name != "latest":
-                    continue
-
-            ENTRY_ARTIFACT_INDEX[entry_id] = parent
-
-    ENTRY_ARTIFACTS_BUILT = True
-
-
-def _resolve_entry_artifact_dir(entry_id: str) -> Optional[Path]:
-    _build_entry_artifact_index()
-
-    path = ENTRY_ARTIFACT_INDEX.get(entry_id)
-    if path and path.exists():
-        return path
-    return None
-
-
-def _select_artifact_file(base: Optional[Path], filename: str) -> Optional[Path]:
-    if base is None:
-        return None
-
-    candidates = [base / filename]
-    if base.name != "latest":
-        candidates.append(base.parent / "latest" / filename)
-
-    for candidate in candidates:
-        if candidate.exists():
-            return candidate
-    return None
-
-
-def _coerce_float(value: object) -> Optional[float]:
-    try:
-        return float(value)
-    except (TypeError, ValueError):
-        return None
-
-
-def _coerce_int(value: object) -> Optional[int]:
-    try:
-        return int(value)
-    except (TypeError, ValueError):
-        return None
-
-
-def _gather_entry_metrics(entry) -> Dict[str, Optional[object]]:
-    data = entry.data if hasattr(entry, "data") else entry
-    fallback_tier = _normalize_tier_label(_extract_entry_tier(data))
-
-    metrics: Dict[str, Optional[object]] = {
-        "probability": None,
-        "i2": None,
-        "n_studies": None,
-        "n_rct": None,
-        "latest_year": None,
-        "artifact_dir": None,
-        "fallback_tier": fallback_tier,
-    }
-
-    artifact_dir = _resolve_entry_artifact_dir(str(data.get("entry_id", "")).strip())
-    if artifact_dir is None:
-        return metrics
-
-    metrics["artifact_dir"] = artifact_dir
-
-    simulation_path = _select_artifact_file(artifact_dir, "simulation.json")
-    simulation = _safe_load_json(simulation_path) if simulation_path else None
-    if simulation:
-        prob = simulation.get("P_effect_gt_delta")
-        metrics["probability"] = _coerce_float(prob)
-
-        i2_value = simulation.get("I2")
-        metrics["i2"] = _coerce_float(i2_value)
-
-        n_studies = simulation.get("n_studies")
-        metrics["n_studies"] = _coerce_int(n_studies)
-
-    evidence_path = _select_artifact_file(artifact_dir, "evidence.csv")
-    if evidence_path and evidence_path.exists():
-        n_rct = 0
-        latest_year: Optional[int] = None
-        study_count = 0
-        with evidence_path.open(newline="", encoding="utf-8") as handle:
-            reader = csv.DictReader(handle)
-            for row in reader:
-                if not any(value.strip() for value in row.values() if isinstance(value, str)):
-                    continue
-                study_count += 1
-                year = _coerce_int(row.get("year"))
-                if year:
-                    latest_year = max(latest_year or year, year)
-                design = str(row.get("design") or "").strip().lower()
-                if design == "rct":
-                    n_rct += 1
-
-        if metrics.get("n_studies") is None:
-            metrics["n_studies"] = study_count
-        metrics["n_rct"] = n_rct
-        if latest_year is not None:
-            metrics["latest_year"] = latest_year
-
-    return metrics
-
-
-def _extract_probability_thresholds(policy_data: Optional[Dict[str, object]]) -> List[Tuple[str, float]]:
-    default = [
-        ("Gold", 0.90),
-        ("Silver", 0.75),
-        ("Bronze", 0.60),
-        ("Red", 0.20),
-        ("Black", 0.0),
-    ]
-
-    if not isinstance(policy_data, dict):
-        return default
-
-    tiers_cfg = policy_data.get("tel5_tiers") or policy_data.get("tiers")
-    thresholds: List[Tuple[str, float]] = []
-
-    if isinstance(tiers_cfg, dict):
-        for tier_name, tier_info in tiers_cfg.items():
-            if not isinstance(tier_info, dict):
-                continue
-            threshold = tier_info.get("min_p")
-            if threshold is None:
-                threshold = tier_info.get("prob_min")
-            value = _coerce_float(threshold)
-            if value is None:
-                continue
-            thresholds.append((_normalize_tier_label(tier_name), value))
-
-    if not thresholds:
-        return default
-
-    thresholds.sort(key=lambda item: item[1], reverse=True)
-    return thresholds
-
-
-def _determine_probability_tier(probability: Optional[float], thresholds: List[Tuple[str, float]]) -> Optional[str]:
-    if probability is None:
-        return None
-
-    for tier_name, threshold in thresholds:
-        if probability >= threshold:
-            return tier_name
-    return thresholds[-1][0] if thresholds else None
-
-
-def _apply_policy_adjustments(
-    metrics: Dict[str, Optional[object]],
-    policy_data: Optional[Dict[str, object]],
-) -> Tuple[str, str, List[str]]:
-    thresholds = _extract_probability_thresholds(policy_data)
-
-    base_tier = _determine_probability_tier(
-        metrics.get("probability"),
-        thresholds,
-    ) or metrics.get("fallback_tier") or "Unassigned"
-
-    new_tier = base_tier
-    adjustments: List[str] = []
-
-    if metrics.get("artifact_dir") is None:
-        if metrics.get("probability") is None:
-            adjustments.append("No linked entry artifacts — using catalog tier only")
-        return new_tier, base_tier, adjustments
-
-    if metrics.get("probability") is None:
-        adjustments.append("Missing simulation probability — retaining catalog tier")
-        return new_tier, base_tier, adjustments
-
-    if new_tier != "Gold":
-        return new_tier, base_tier, adjustments
-
-    evidence_floor = {}
-    if isinstance(policy_data, dict):
-        floors = policy_data.get("evidence_floor")
-        if isinstance(floors, dict):
-            evidence_floor = floors.get("gold", {}) or {}
-
-    min_studies = evidence_floor.get("min_studies") if isinstance(evidence_floor, dict) else None
-    min_rct = evidence_floor.get("min_rct") if isinstance(evidence_floor, dict) else None
-
-    studies = metrics.get("n_studies")
-    rcts = metrics.get("n_rct")
-
-    if isinstance(min_studies, (int, float)):
-        if studies is None or float(studies) < float(min_studies):
-            new_tier = "Silver"
-            if studies is None:
-                adjustments.append("Evidence floor: study count unavailable → capped at Silver")
-            else:
-                adjustments.append(
-                    f"Evidence floor: only {int(studies)} studies (< {int(min_studies)})"
-                )
-
-    if isinstance(min_rct, (int, float)):
-        if rcts is None or float(rcts) < float(min_rct):
-            new_tier = "Silver"
-            if rcts is None:
-                adjustments.append("Evidence floor: RCT count unavailable → capped at Silver")
-            else:
-                adjustments.append(
-                    f"Evidence floor: only {int(rcts)} RCTs (< {int(min_rct)})"
-                )
-
-    caps = policy_data.get("caps") if isinstance(policy_data, dict) else None
-    heterogeneity_cap = None
-    if isinstance(caps, dict):
-        hetero_cfg = caps.get("heterogeneity")
-        if isinstance(hetero_cfg, dict):
-            heterogeneity_cap = _coerce_float(hetero_cfg.get("i2_silver_cap"))
-
-    i2_value = metrics.get("i2")
-    if heterogeneity_cap is not None and i2_value is not None and i2_value >= heterogeneity_cap:
-        new_tier = "Silver"
-        adjustments.append(
-            f"Heterogeneity cap: I²={i2_value:.1f} ≥ {heterogeneity_cap:.1f}"
-        )
-
-    freshness_cap = None
-    freshness_enforced = False
-    if isinstance(caps, dict):
-        fresh_cfg = caps.get("freshness")
-        if isinstance(fresh_cfg, dict):
-            freshness_cap = _coerce_int(fresh_cfg.get("recency_years"))
-            freshness_enforced = bool(fresh_cfg.get("silver_cap"))
-
-    latest_year = metrics.get("latest_year")
-    if freshness_enforced and freshness_cap is not None:
-        current_year = datetime.utcnow().year
-        if latest_year is None:
-            new_tier = "Silver"
-            adjustments.append("Freshness cap: latest study year unknown → capped at Silver")
-        else:
-            years_since = current_year - latest_year
-            if years_since > freshness_cap:
-                new_tier = "Silver"
-                adjustments.append(
-                    f"Freshness cap: last study in {latest_year} ({years_since}y ago)"
-                )
-
-    return new_tier, base_tier, adjustments
-
-
-def _recalibrate_entries(
-    entries: Iterable,
-    policy_data: Optional[Dict[str, object]],
-) -> Dict[str, Dict[str, object]]:
-    recalibrated: Dict[str, Dict[str, object]] = {}
-
-    if not policy_data:
-        return recalibrated
-
-    for entry in entries:
-        data = entry.data if hasattr(entry, "data") else entry
-        entry_id = str(data.get("entry_id") or "").strip()
-        if not entry_id:
-            continue
-
-        metrics = _gather_entry_metrics(entry)
-        new_tier, base_tier, adjustments = _apply_policy_adjustments(metrics, policy_data)
-        recalibrated[entry_id] = {
-            "tier": _normalize_tier_label(new_tier),
-            "base_tier": _normalize_tier_label(base_tier),
-            "adjustments": adjustments,
-            "probability": metrics.get("probability"),
-            "n_studies": metrics.get("n_studies"),
-            "n_rct": metrics.get("n_rct"),
-            "i2": metrics.get("i2"),
-            "latest_year": metrics.get("latest_year"),
-        }
-
-    return recalibrated
-
-=======
->>>>>>> 54404771
 try:
     from catalog.entry_catalog import EntryCatalog
 except ImportError as exc:  # pragma: no cover - handled via runtime availability
@@ -882,31 +456,21 @@
             return 1
 
         policy_data = None
-<<<<<<< HEAD
         recalibrated_info: Dict[str, Dict[str, object]] = {}
-=======
->>>>>>> 54404771
         if args.recalibrate:
             policy_data = _load_policy(Path(args.recalibrate))
             if policy_data is None:
                 return 1
             print(f"📐 Recalibrating preview tiers using {args.recalibrate}")
-<<<<<<< HEAD
             recalibrated_info = _recalibrate_entries(limited_entries, policy_data)
-=======
->>>>>>> 54404771
 
         if args.dry_run:
             print("🧪 Dry-run mode: no catalog entries will be modified.")
 
-<<<<<<< HEAD
         tier_counts, category_counts = _compute_tier_statistics(
             limited_entries,
             recalibrated=recalibrated_info or None,
         )
-=======
-        tier_counts, category_counts = _compute_tier_statistics(limited_entries)
->>>>>>> 54404771
 
         print(f"👀 Previewing {len(limited_entries)} catalog entries:")
         for entry in limited_entries:
@@ -919,13 +483,9 @@
             status = data.get('status', 'n/a')
             priority_value = data.get('priority', 'n/a')
             source = data.get('source_hint', 'n/a')
-<<<<<<< HEAD
             original_tier = _normalize_tier_label(_extract_entry_tier(data))
             recalibrated = recalibrated_info.get(entry_id) if recalibrated_info else None
             tier = recalibrated.get('tier') if recalibrated else original_tier
-=======
-            tier = _extract_entry_tier(data)
->>>>>>> 54404771
 
             print(f"   {entry_id} [{priority_value} / {status}] → tier: {tier}")
             print(f"      Category: {data.get('category', 'n/a')} → {indication}")
@@ -973,7 +533,6 @@
     elif args.action == 'generate':
         policy_data = None
         recalibrated_info: Dict[str, Dict[str, object]] = {}
-<<<<<<< HEAD
         selected_entries: List = list(catalog.entries)
 
         if args.priority:
@@ -1016,24 +575,15 @@
             if hasattr(entry, 'data') and isinstance(entry.data, dict)
         }
 
-=======
->>>>>>> 54404771
         if args.apply:
             policy_data = _load_policy(Path(args.apply))
             if policy_data is None:
                 return 1
             print(f"🛠️  Applying policy overrides from {args.apply}")
-<<<<<<< HEAD
             recalibrated_info = _recalibrate_entries(selected_entries, policy_data)
 
         tier_counts, category_counts = _compute_tier_statistics(
             selected_entries,
-=======
-            recalibrated_info = _recalibrate_entries(catalog.entries, policy_data)
-
-        tier_counts, category_counts = _compute_tier_statistics(
-            catalog.entries,
->>>>>>> 54404771
             recalibrated=recalibrated_info or None,
         )
 
@@ -1056,7 +606,6 @@
             if adjusted_entries:
                 print(f"   Policy adjustments affected {adjusted_entries} entries")
 
-<<<<<<< HEAD
         if args.show_adjustments and recalibrated_info:
             print("\n🔎 Policy adjustment details")
             shown = 0
@@ -1101,47 +650,6 @@
 
             if not shown:
                 print("   No entries required tier adjustments under current policy.")
-=======
-        if args.report:
-            _write_category_report(Path(args.report), category_counts)
-
-        total_entries = sum(tier_counts.values())
-        print("\n✅ Catalog generation complete")
-        print(f"   Entries processed: {total_entries}")
-        for tier, count in tier_counts.items():
-            print(f"   {tier.title()}: {count}")
-
-        if args.show_hist:
-            _print_tier_histogram(tier_counts, title="Tier distribution (preview subset)")
-
-        if args.by_category:
-            _print_category_breakdown(category_counts)
-
-        if policy_data:
-            _summarize_policy_adjustments(policy_data)
-
-    elif args.action == 'generate':
-        policy_data = None
-        if args.apply:
-            policy_data = _load_policy(Path(args.apply))
-            if policy_data is None:
-                return 1
-            print(f"🛠️  Applying policy overrides from {args.apply}")
-
-        tier_counts, category_counts = _compute_tier_statistics(catalog.entries)
-
-        if args.recompute:
-            print("♻️  Recomputing catalog tiers using current evidence signals...")
-
-        if args.bump:
-            print(f"🔖 Bumping catalog version ({args.bump} release)")
-
-        if args.update_registry:
-            print("📦 Updating registry pointers to latest catalog entries")
-
-        if policy_data:
-            _summarize_policy_adjustments(policy_data)
->>>>>>> 54404771
 
         if args.report:
             _write_category_report(Path(args.report), category_counts)
@@ -1429,28 +937,22 @@
     catalog_parser.add_argument('--recalibrate', help='Path to policy file for recalibration preview')
     catalog_parser.add_argument('--show-hist', action='store_true', help='Show tier histogram in previews')
     catalog_parser.add_argument('--by-category', action='store_true', help='Show category breakdown in previews')
-<<<<<<< HEAD
     catalog_parser.add_argument(
         '--show-adjustments',
         action='store_true',
         help='Display recalibration adjustments for each entry when available',
     )
-=======
->>>>>>> 54404771
     catalog_parser.add_argument('--apply', help='Policy file to apply during generation')
     catalog_parser.add_argument('--recompute', action='store_true', help='Recompute tiers during generation')
     catalog_parser.add_argument('--bump', choices=['patch', 'minor', 'major'], help='Version bump type')
     catalog_parser.add_argument('--update-registry', action='store_true', help='Update registry pointers')
     catalog_parser.add_argument('--report', help='Output path for tier report')
-<<<<<<< HEAD
     catalog_parser.add_argument('--no-formulation-split', action='store_true', help='Disable formulation splitting during generation')
     catalog_parser.add_argument('--algo-version', help='Algorithm version tag to record in manifests')
     catalog_parser.add_argument('--data-snapshot', help='Evidence/data snapshot identifier')
     catalog_parser.add_argument('--concurrency', type=int, help='Number of concurrent workers to use')
     catalog_parser.add_argument('--retry', help='Retry mode for failed batches (e.g., "failed")')
     catalog_parser.add_argument('--cost-cap', type=float, help='Maximum allowed spend for generation runs')
-=======
->>>>>>> 54404771
     catalog_parser.set_defaults(func=cmd_catalog)
     
     # Collection pipeline
